--- conflicted
+++ resolved
@@ -93,11 +93,8 @@
                     join_all(handlers).await;
                 });
             }
-<<<<<<< HEAD
             debug!("tx_digest capacity: {:?}", self.tx_digest.capacity());
-=======
             debug!("Sending digest {} to consensus", &digest);
->>>>>>> aec68060
             self.tx_digest
                 .send(digest)
                 .await
